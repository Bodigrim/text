name:           text
<<<<<<< HEAD
version:        0.10.0.2
=======
version:        0.11.0.0
>>>>>>> 3f884e14
homepage:       http://bitbucket.org/bos/text
bug-reports:    http://bitbucket.org/bos/text/issues
synopsis:       An efficient packed Unicode text type.
description:    
    .
    An efficient packed, immutable Unicode text type (both strict and
    lazy), with a powerful loop fusion optimization framework.
    .
    The 'Text' type represents Unicode character strings, in a time and
    space-efficient manner. This package provides text processing
    capabilities that are optimized for performance critical use, both
    in terms of large data quantities and high speed.
    .
    The 'Text' type provides character-encoding, type-safe case
    conversion via whole-string case conversion functions. It also
    provides a range of functions for converting 'Text' values to and from
    'ByteStrings', using several standard encodings.
    .
    Efficient locale-sensitive support for text IO is also supported.
    .
    These modules are intended to be imported qualified, to avoid name
    clashes with Prelude functions, e.g.
    .
    > import qualified Data.Text as T
    .
    To use an extended and very rich family of functions for working
    with Unicode text (including normalization, regular expressions,
    non-standard encodings, text breaking, and locales), see
    the @text-icu@ package:
    <http://hackage.haskell.org/package/text-icu>
    .
license:        BSD3
license-file:   LICENSE
author:         Bryan O'Sullivan <bos@serpentine.com>
maintainer:     Bryan O'Sullivan <bos@serpentine.com>
                Tom Harper <rtomharper@googlemail.com>
                Duncan Coutts <duncan@haskell.org>
copyright:      2008-2009 Tom Harper, 2009-2010 Bryan O'Sullivan
category:       Data, Text
build-type:     Simple
cabal-version:  >= 1.6
extra-source-files:
    README.markdown
    -- scripts/CaseFolding.txt
    -- scripts/SpecialCasing.txt
    scripts/ApiCompare.hs
    scripts/Arsec.hs
    scripts/CaseFolding.hs
    scripts/CaseMapping.hs
    scripts/SpecialCasing.hs
    tests/Benchmarks.hs
    tests/Makefile
    tests/Properties.hs
    tests/QuickCheckUtils.hs
    tests/SlowFunctions.hs
    tests/StdioCoverage.hs
    tests/TestUtils.hs
    tests/benchmarks/Cut.hs
    tests/benchmarks/DecodeUtf8.hs
    tests/benchmarks/EncodeUtf8.hs
    tests/benchmarks/Equality.hs
    tests/benchmarks/FileIndices.hs
    tests/benchmarks/FileRead.hs
    tests/benchmarks/FoldLines.hs
    tests/benchmarks/HtmlCombinator.hs
    tests/benchmarks/Makefile
    tests/benchmarks/Replace.hs
    tests/benchmarks/ReplaceTags.hs
    tests/benchmarks/fileread.py
    tests/benchmarks/fileread_c.c
    tests/cover-stdio.sh

flag developer
  description: operate in developer mode
  default: False

library
  exposed-modules:
    Data.Text
    Data.Text.Encoding
    Data.Text.Encoding.Error
    Data.Text.Foreign
    Data.Text.IO
    Data.Text.Lazy
    Data.Text.Lazy.Builder
    Data.Text.Lazy.Encoding
    Data.Text.Lazy.IO
    Data.Text.Lazy.Read
    Data.Text.Read
  other-modules:
    Data.Text.Array
    Data.Text.Encoding.Fusion
    Data.Text.Encoding.Fusion.Common
    Data.Text.Encoding.Utf16
    Data.Text.Encoding.Utf32
    Data.Text.Encoding.Utf8
    Data.Text.Fusion
    Data.Text.Fusion.CaseMapping
    Data.Text.Fusion.Common
    Data.Text.Fusion.Internal
    Data.Text.Fusion.Size
    Data.Text.IO.Internal
    Data.Text.Internal
    Data.Text.Lazy.Encoding.Fusion
    Data.Text.Lazy.Fusion
    Data.Text.Lazy.Internal
    Data.Text.Lazy.Search
    Data.Text.Search
    Data.Text.Unsafe
    Data.Text.UnsafeChar
    Data.Text.UnsafeShift
    Data.Text.Util

  build-depends:
    base       < 5,
    bytestring >= 0.9 && < 1.0
  if impl(ghc >= 6.10)
    build-depends:
      ghc-prim, base >= 4, deepseq >= 1.1.0.0
    cpp-options: -DHAVE_DEEPSEQ
  else
    build-depends: extensible-exceptions
    extensions: PatternSignatures

  -- gather extensive profiling data for now
  ghc-prof-options: -auto-all

  ghc-options: -Wall -funbox-strict-fields -O2
  if impl(ghc >= 6.8)
    ghc-options: -fwarn-tabs
  if flag(developer)
    ghc-options: -Werror
    cpp-options: -DASSERTS

source-repository head
  type:     mercurial
  location: http://bitbucket.org/bos/text

source-repository head
  type:     git
  location: http://github.com/bos/text<|MERGE_RESOLUTION|>--- conflicted
+++ resolved
@@ -1,9 +1,5 @@
 name:           text
-<<<<<<< HEAD
-version:        0.10.0.2
-=======
 version:        0.11.0.0
->>>>>>> 3f884e14
 homepage:       http://bitbucket.org/bos/text
 bug-reports:    http://bitbucket.org/bos/text/issues
 synopsis:       An efficient packed Unicode text type.
