{-# LANGUAGE BangPatterns,CPP #-}
#if __GLASGOW_HASKELL__ >= 702
{-# LANGUAGE Trustworthy #-}
#endif
-- |
-- Module      : Data.Text.Lazy.Encoding
-- Copyright   : (c) 2009, 2010 Bryan O'Sullivan
--
-- License     : BSD-style
-- Maintainer  : bos@serpentine.com
-- Stability   : experimental
-- Portability : portable
--
-- Functions for converting lazy 'Text' values to and from lazy
-- 'ByteString', using several standard encodings.
--
-- To gain access to a much larger variety of encodings, use the
-- @text-icu@ package: <http://hackage.haskell.org/package/text-icu>

module Data.Text.Lazy.Encoding
    (
    -- * Decoding ByteStrings to Text
    -- $strict
      decodeASCII
    , decodeLatin1
    , decodeUtf8
    , decodeUtf16LE
    , decodeUtf16BE
    , decodeUtf32LE
    , decodeUtf32BE

    -- ** Catchable failure
    , decodeUtf8'

    -- ** Controllable error handling
    , decodeUtf8With
    , decodeUtf16LEWith
    , decodeUtf16BEWith
    , decodeUtf32LEWith
    , decodeUtf32BEWith

    -- * Encoding Text to ByteStrings
    , encodeUtf8
    , encodeUtf16LE
    , encodeUtf16BE
    , encodeUtf32LE
    , encodeUtf32BE
    ) where

import Control.Exception (evaluate, try)
<<<<<<< HEAD
=======
import Data.Bits ((.&.))
import Data.Monoid (mempty, (<>))
>>>>>>> bf8f0a14
import Data.Text.Encoding.Error (OnDecodeError, UnicodeException, strictDecode)
import Data.Text.Internal.Lazy (Text(..), chunk, empty, foldrChunks)
import qualified Data.ByteString as S
import qualified Data.ByteString.Lazy as B
import qualified Data.ByteString.Lazy.Internal as B
<<<<<<< HEAD
import qualified Data.ByteString.Unsafe as B
=======
import qualified Data.ByteString.Unsafe as S
import qualified Data.ByteString.Builder               as B
import qualified Data.ByteString.Builder.Prim          as BP
import qualified Data.Text as T
>>>>>>> bf8f0a14
import qualified Data.Text.Encoding as TE
import qualified Data.Text.Lazy as L
import qualified Data.Text.Internal.Lazy.Encoding.Fusion as E
import qualified Data.Text.Internal.Lazy.Fusion as F
import Data.Text.Unsafe (unsafeDupablePerformIO)

-- $strict
--
-- All of the single-parameter functions for decoding bytestrings
-- encoded in one of the Unicode Transformation Formats (UTF) operate
-- in a /strict/ mode: each will throw an exception if given invalid
-- input.
--
-- Each function has a variant, whose name is suffixed with -'With',
-- that gives greater control over the handling of decoding errors.
-- For instance, 'decodeUtf8' will throw an exception, but
-- 'decodeUtf8With' allows the programmer to determine what to do on a
-- decoding error.

-- | /Deprecated/.  Decode a 'ByteString' containing 7-bit ASCII
-- encoded text.
--
-- This function is deprecated.  Use 'decodeLatin1' instead.
decodeASCII :: B.ByteString -> Text
decodeASCII = decodeUtf8
{-# DEPRECATED decodeASCII "Use decodeUtf8 instead" #-}

-- | Decode a 'ByteString' containing Latin-1 (aka ISO-8859-1) encoded text.
decodeLatin1 :: B.ByteString -> Text
decodeLatin1 = foldr (chunk . TE.decodeLatin1) empty . B.toChunks

-- | Decode a 'ByteString' containing UTF-8 encoded text.
decodeUtf8With :: OnDecodeError -> B.ByteString -> Text
decodeUtf8With onErr (B.Chunk b0 bs0) =
    case TE.streamDecodeUtf8With onErr b0 of
      TE.Some t l f -> chunk t (go f l bs0)
  where
    go f0 _ (B.Chunk b bs) =
      case f0 b of
        TE.Some t l f -> chunk t (go f l bs)
    go _ l _
      | S.null l  = empty
      | otherwise = case onErr desc (Just (B.unsafeHead l)) of
                      Nothing -> empty
                      Just c  -> L.singleton c
    desc = "Data.Text.Lazy.Encoding.decodeUtf8With: Invalid UTF-8 stream"
decodeUtf8With _ _ = empty

-- | Decode a 'ByteString' containing UTF-8 encoded text that is known
-- to be valid.
--
-- If the input contains any invalid UTF-8 data, an exception will be
-- thrown that cannot be caught in pure code.  For more control over
-- the handling of invalid data, use 'decodeUtf8'' or
-- 'decodeUtf8With'.
decodeUtf8 :: B.ByteString -> Text
decodeUtf8 = decodeUtf8With strictDecode
{-# INLINE[0] decodeUtf8 #-}

-- This rule seems to cause performance loss.
{- RULES "LAZY STREAM stream/decodeUtf8' fusion" [1]
   forall bs. F.stream (decodeUtf8' bs) = E.streamUtf8 strictDecode bs #-}

-- | Decode a 'ByteString' containing UTF-8 encoded text..
--
-- If the input contains any invalid UTF-8 data, the relevant
-- exception will be returned, otherwise the decoded text.
--
-- /Note/: this function is /not/ lazy, as it must decode its entire
-- input before it can return a result.  If you need lazy (streaming)
-- decoding, use 'decodeUtf8With' in lenient mode.
decodeUtf8' :: B.ByteString -> Either UnicodeException Text
decodeUtf8' bs = unsafeDupablePerformIO $ do
                   let t = decodeUtf8 bs
                   try (evaluate (rnf t `seq` t))
  where
    rnf Empty        = ()
    rnf (Chunk _ ts) = rnf ts
{-# INLINE decodeUtf8' #-}

encodeUtf8 :: Text -> B.ByteString
encodeUtf8 =
    B.toLazyByteString . go
  where
    go Empty        = mempty
    go (Chunk c cs) =
        TE.encodeUtf8Escaped (BP.liftFixedToBounded BP.word8) c <> go cs


-- | Decode text from little endian UTF-16 encoding.
decodeUtf16LEWith :: OnDecodeError -> B.ByteString -> Text
decodeUtf16LEWith onErr bs = F.unstream (E.streamUtf16LE onErr bs)
{-# INLINE decodeUtf16LEWith #-}

-- | Decode text from little endian UTF-16 encoding.
--
-- If the input contains any invalid little endian UTF-16 data, an
-- exception will be thrown.  For more control over the handling of
-- invalid data, use 'decodeUtf16LEWith'.
decodeUtf16LE :: B.ByteString -> Text
decodeUtf16LE = decodeUtf16LEWith strictDecode
{-# INLINE decodeUtf16LE #-}

-- | Decode text from big endian UTF-16 encoding.
decodeUtf16BEWith :: OnDecodeError -> B.ByteString -> Text
decodeUtf16BEWith onErr bs = F.unstream (E.streamUtf16BE onErr bs)
{-# INLINE decodeUtf16BEWith #-}

-- | Decode text from big endian UTF-16 encoding.
--
-- If the input contains any invalid big endian UTF-16 data, an
-- exception will be thrown.  For more control over the handling of
-- invalid data, use 'decodeUtf16BEWith'.
decodeUtf16BE :: B.ByteString -> Text
decodeUtf16BE = decodeUtf16BEWith strictDecode
{-# INLINE decodeUtf16BE #-}

-- | Encode text using little endian UTF-16 encoding.
encodeUtf16LE :: Text -> B.ByteString
encodeUtf16LE txt = B.fromChunks (foldrChunks ((:) . TE.encodeUtf16LE) [] txt)
{-# INLINE encodeUtf16LE #-}

-- | Encode text using big endian UTF-16 encoding.
encodeUtf16BE :: Text -> B.ByteString
encodeUtf16BE txt = B.fromChunks (foldrChunks ((:) . TE.encodeUtf16BE) [] txt)
{-# INLINE encodeUtf16BE #-}

-- | Decode text from little endian UTF-32 encoding.
decodeUtf32LEWith :: OnDecodeError -> B.ByteString -> Text
decodeUtf32LEWith onErr bs = F.unstream (E.streamUtf32LE onErr bs)
{-# INLINE decodeUtf32LEWith #-}

-- | Decode text from little endian UTF-32 encoding.
--
-- If the input contains any invalid little endian UTF-32 data, an
-- exception will be thrown.  For more control over the handling of
-- invalid data, use 'decodeUtf32LEWith'.
decodeUtf32LE :: B.ByteString -> Text
decodeUtf32LE = decodeUtf32LEWith strictDecode
{-# INLINE decodeUtf32LE #-}

-- | Decode text from big endian UTF-32 encoding.
decodeUtf32BEWith :: OnDecodeError -> B.ByteString -> Text
decodeUtf32BEWith onErr bs = F.unstream (E.streamUtf32BE onErr bs)
{-# INLINE decodeUtf32BEWith #-}

-- | Decode text from big endian UTF-32 encoding.
--
-- If the input contains any invalid big endian UTF-32 data, an
-- exception will be thrown.  For more control over the handling of
-- invalid data, use 'decodeUtf32BEWith'.
decodeUtf32BE :: B.ByteString -> Text
decodeUtf32BE = decodeUtf32BEWith strictDecode
{-# INLINE decodeUtf32BE #-}

-- | Encode text using little endian UTF-32 encoding.
encodeUtf32LE :: Text -> B.ByteString
encodeUtf32LE txt = B.fromChunks (foldrChunks ((:) . TE.encodeUtf32LE) [] txt)
{-# INLINE encodeUtf32LE #-}

-- | Encode text using big endian UTF-32 encoding.
encodeUtf32BE :: Text -> B.ByteString
encodeUtf32BE txt = B.fromChunks (foldrChunks ((:) . TE.encodeUtf32BE) [] txt)
{-# INLINE encodeUtf32BE #-}<|MERGE_RESOLUTION|>--- conflicted
+++ resolved
@@ -48,24 +48,17 @@
     ) where
 
 import Control.Exception (evaluate, try)
-<<<<<<< HEAD
-=======
-import Data.Bits ((.&.))
-import Data.Monoid (mempty, (<>))
->>>>>>> bf8f0a14
 import Data.Text.Encoding.Error (OnDecodeError, UnicodeException, strictDecode)
 import Data.Text.Internal.Lazy (Text(..), chunk, empty, foldrChunks)
 import qualified Data.ByteString as S
 import qualified Data.ByteString.Lazy as B
 import qualified Data.ByteString.Lazy.Internal as B
-<<<<<<< HEAD
 import qualified Data.ByteString.Unsafe as B
-=======
-import qualified Data.ByteString.Unsafe as S
-import qualified Data.ByteString.Builder               as B
-import qualified Data.ByteString.Builder.Prim          as BP
-import qualified Data.Text as T
->>>>>>> bf8f0a14
+#if MIN_VERSION_bytestring(0,10,4)
+import Data.Monoid (mempty, (<>))
+import qualified Data.ByteString.Builder as B
+import qualified Data.ByteString.Builder.Prim as BP
+#endif
 import qualified Data.Text.Encoding as TE
 import qualified Data.Text.Lazy as L
 import qualified Data.Text.Internal.Lazy.Encoding.Fusion as E
@@ -147,13 +140,17 @@
 {-# INLINE decodeUtf8' #-}
 
 encodeUtf8 :: Text -> B.ByteString
+#if MIN_VERSION_bytestring(0,10,4)
 encodeUtf8 =
     B.toLazyByteString . go
   where
     go Empty        = mempty
     go (Chunk c cs) =
         TE.encodeUtf8Escaped (BP.liftFixedToBounded BP.word8) c <> go cs
-
+#else
+encodeUtf8 (Chunk c cs) = B.Chunk (TE.encodeUtf8 c) (encodeUtf8 cs)
+encodeUtf8 Empty        = B.Empty
+#endif
 
 -- | Decode text from little endian UTF-16 encoding.
 decodeUtf16LEWith :: OnDecodeError -> B.ByteString -> Text
